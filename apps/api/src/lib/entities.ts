export interface Progress {
  current: number;
  total: number;
  status: string;
  metadata?: {
    sourceURL?: string;
    [key: string]: any;
  };
  currentDocumentUrl?: string;
  currentDocument?: Document;
}

export type Action = {
  type: "wait",
  milliseconds?: number,
  selector?: string,
} | {
  type: "click",
  selector: string,
} | {
  type: "screenshot",
  fullPage?: boolean,
} | {
  type: "write",
  text: string,
} | {
  type: "press",
  key: string,
} | {
  type: "scroll",
  direction: "up" | "down"
} | {
  type: "scrape",
}

export type PageOptions = {
  includeMarkdown?: boolean;
  includeExtract?: boolean;
  onlyMainContent?: boolean;
  includeHtml?: boolean;
  includeRawHtml?: boolean;
  fallback?: boolean;
  fetchPageContent?: boolean;
  waitFor?: number;
  screenshot?: boolean;
  fullPageScreenshot?: boolean;
  headers?: Record<string, string>;
  replaceAllPathsWithAbsolutePaths?: boolean;
  parsePDF?: boolean;
  removeTags?: string | string[];
  onlyIncludeTags?: string | string[];
  includeLinks?: boolean;
  useFastMode?: boolean; // beta
  disableJsDom?: boolean; // beta
  atsv?: boolean; // anti-bot solver, beta
  actions?: Action[]; // beta
  geolocation?: {
    country?: string;
  };
  skipTlsVerification?: boolean;
<<<<<<< HEAD
  removeBase64Images?: boolean;
=======
  mobile?: boolean;
>>>>>>> 2eff27ba
};

export type ExtractorOptions = {
  mode: "markdown" | "llm-extraction" | "llm-extraction-from-markdown" | "llm-extraction-from-raw-html";
  extractionPrompt?: string;
  extractionSchema?: Record<string, any>;
  userPrompt?: string;
}

export type SearchOptions = {
  limit?: number;
  tbs?: string;
  filter?: string;
  lang?: string;
  country?: string;
  location?: string;
};

export type CrawlerOptions = {
  returnOnlyUrls?: boolean;
  includes?: string | string[];
  excludes?: string | string[];
  maxCrawledLinks?: number;
  maxDepth?: number;
  limit?: number;
  generateImgAltText?: boolean;
  replaceAllPathsWithAbsolutePaths?: boolean;
  ignoreSitemap?: boolean;
  mode?: "default" | "fast"; // have a mode of some sort
  allowBackwardCrawling?: boolean;
  allowExternalContentLinks?: boolean;
}

export type WebScraperOptions = {
  jobId: string;
  urls: string[];
  mode: "single_urls" | "sitemap" | "crawl";
  crawlerOptions?: CrawlerOptions;
  pageOptions?: PageOptions;
  extractorOptions?: ExtractorOptions;
  concurrentRequests?: number;
  bullJobId?: string;
  priority?: number;
  teamId?: string;
};

export interface DocumentUrl {
  url: string;
}

export class Document {
  id?: string;
  url?: string; // Used only in /search for now
  content: string;
  markdown?: string;
  html?: string;
  rawHtml?: string;
  llm_extraction?: Record<string, any>;
  createdAt?: Date;
  updatedAt?: Date;
  type?: string;
  metadata: {
    sourceURL?: string;
    [key: string]: any;
  };
  childrenLinks?: string[];
  provider?: string;
  warning?: string;
  actions?: {
    screenshots: string[];
  }

  index?: number;
  linksOnPage?: string[]; // Add this new field as a separate property
  
  constructor(data: Partial<Document>) {
    if (!data.content) {
      throw new Error("Missing required fields");
    }
    this.content = data.content;
    this.createdAt = data.createdAt || new Date();
    this.updatedAt = data.updatedAt || new Date();
    this.type = data.type || "unknown";
    this.metadata = data.metadata || { sourceURL: "" };
    this.markdown = data.markdown || "";
    this.childrenLinks = data.childrenLinks || undefined;
    this.provider = data.provider || undefined;
    this.linksOnPage = data.linksOnPage; // Assign linksOnPage if provided
  }
}


export class SearchResult {
  url: string;
  title: string;
  description: string;

  constructor(url: string, title: string, description: string) {
      this.url = url;
      this.title = title;
      this.description = description;
  }

  toString(): string {
      return `SearchResult(url=${this.url}, title=${this.title}, description=${this.description})`;
  }
}

export interface ScrapeActionContent {
  url: string;
  html: string;
}

export interface FireEngineResponse {
  html: string;
  screenshots?: string[];
  pageStatusCode?: number;
  pageError?: string;
  scrapeActionContent?: ScrapeActionContent[];
}


export interface FireEngineOptions{
  mobileProxy?: boolean;
  method?: string;
  engine?: string;
  blockMedia?: boolean;
  blockAds?: boolean;
  disableJsDom?: boolean;
  atsv?: boolean; // beta
}<|MERGE_RESOLUTION|>--- conflicted
+++ resolved
@@ -58,11 +58,8 @@
     country?: string;
   };
   skipTlsVerification?: boolean;
-<<<<<<< HEAD
   removeBase64Images?: boolean;
-=======
   mobile?: boolean;
->>>>>>> 2eff27ba
 };
 
 export type ExtractorOptions = {
