--- conflicted
+++ resolved
@@ -37,47 +37,6 @@
       expect(response.statusCode).toBe(401);
     });
 
-<<<<<<< HEAD
-    it.concurrent("should return an error for a blocklisted URL", async () => {
-      const blocklistedUrl = "https://facebook.com/fake-test";
-      const response = await request(TEST_URL)
-        .post("/v0/scrape")
-        .set("Authorization", `Bearer ${process.env.TEST_API_KEY}`)
-        .set("Content-Type", "application/json")
-        .send({ url: blocklistedUrl });
-      expect(response.statusCode).toBe(403);
-      expect(response.body.error).toContain(
-        "Firecrawl currently does not support social media scraping due to policy restrictions. We're actively working on building support for it."
-      );
-    });
-
-    // tested on rate limit test
-    // it.concurrent("should return a successful response with a valid preview token", async () => {
-    //   const response = await request(TEST_URL)
-    //     .post("/v0/scrape")
-    //     .set("Authorization", `Bearer this_is_just_a_preview_token`)
-    //     .set("Content-Type", "application/json")
-    //     .send({ url: "https://roastmywebsite.ai" });
-    //   expect(response.statusCode).toBe(200);
-    // }, 30000); // 30 seconds timeout
-
-    // it.concurrent("should return a successful response with a valid API key", async () => {
-    //   const response = await request(TEST_URL)
-    //     .post("/v0/scrape")
-    //     .set("Authorization", `Bearer ${process.env.TEST_API_KEY}`)
-    //     .set("Content-Type", "application/json")
-    //     .send({ url: "https://roastmywebsite.ai" });
-    //   expect(response.statusCode).toBe(200);
-    //   expect(response.body).toHaveProperty("data");
-    //   expect(response.body.data).toHaveProperty("content");
-    //   expect(response.body.data).toHaveProperty("markdown");
-    //   expect(response.body.data).toHaveProperty("metadata");
-    //   expect(response.body.data).not.toHaveProperty("html");
-    //   expect(response.body.data.content).toContain("_Roast_");
-    //   expect(response.body.data.metadata.pageStatusCode).toBe(200);
-    //   expect(response.body.data.metadata.pageError).toBeUndefined();
-    // }, 30000); // 30 seconds timeout
-=======
     it.concurrent("should return a successful response with a valid API key", async () => {
       const response: FirecrawlScrapeResponse = await request(TEST_URL)
         .post("/v0/scrape")
@@ -94,7 +53,7 @@
       expect(response.body.data.metadata.pageStatusCode).toBe(200);
       expect(response.body.data.metadata.pageError).toBeUndefined();
     }, 30000); // 30 seconds timeout
->>>>>>> 8db8997d
+
 
     it.concurrent("should return a successful response with a valid API key and includeHtml set to true", async () => {
       const response: FirecrawlScrapeResponse = await request(TEST_URL)
@@ -458,226 +417,6 @@
         expect(depth).toBeLessThanOrEqual(2);
       });
     }, 180000);
-<<<<<<< HEAD
-
-    it.concurrent("should return a successful response with relative max depth option for a valid crawl job", async () => {
-      const crawlResponse = await request(TEST_URL)
-        .post("/v0/crawl")
-        .set("Authorization", `Bearer ${process.env.TEST_API_KEY}`)
-        .set("Content-Type", "application/json")
-        .send({
-          url: "https://www.scrapethissite.com/pages/",
-          crawlerOptions: { maxDepth: 1 },
-        });
-      expect(crawlResponse.statusCode).toBe(200);
-
-      const response = await request(TEST_URL)
-        .get(`/v0/crawl/status/${crawlResponse.body.jobId}`)
-        .set("Authorization", `Bearer ${process.env.TEST_API_KEY}`);
-      expect(response.statusCode).toBe(200);
-      expect(response.body).toHaveProperty("status");
-      expect(["active", "waiting"]).toContain(response.body.status);
-      // wait for 60 seconds
-      let isCompleted = false;
-      while (!isCompleted) {
-        const statusCheckResponse = await request(TEST_URL)
-          .get(`/v0/crawl/status/${crawlResponse.body.jobId}`)
-          .set("Authorization", `Bearer ${process.env.TEST_API_KEY}`);
-        expect(statusCheckResponse.statusCode).toBe(200);
-        isCompleted = statusCheckResponse.body.status === "completed";
-        if (!isCompleted) {
-          await new Promise((resolve) => setTimeout(resolve, 1000)); // Wait for 1 second before checking again
-        }
-      }
-      const completedResponse = await request(TEST_URL)
-        .get(`/v0/crawl/status/${crawlResponse.body.jobId}`)
-        .set("Authorization", `Bearer ${process.env.TEST_API_KEY}`);
-
-      expect(completedResponse.statusCode).toBe(200);
-      expect(completedResponse.body).toHaveProperty("status");
-      expect(completedResponse.body.status).toBe("completed");
-      expect(completedResponse.body).toHaveProperty("data");
-      expect(completedResponse.body.data[0]).toHaveProperty("content");
-      expect(completedResponse.body.data[0]).toHaveProperty("markdown");
-      expect(completedResponse.body.data[0]).toHaveProperty("metadata");
-      const urls = completedResponse.body.data.map(
-        (item: any) => item.metadata?.sourceURL
-      );
-      expect(urls.length).toBeGreaterThan(1);
-
-      // Check if all URLs have an absolute maximum depth of 3 after the base URL depth was 2 and the maxDepth was 1
-      urls.forEach((url: string) => {
-        const pathSplits = new URL(url).pathname.split('/');
-        const depth = pathSplits.length - (pathSplits[0].length === 0 && pathSplits[pathSplits.length - 1].length === 0 ? 1 : 0);
-        expect(depth).toBeLessThanOrEqual(3);
-      });
-    }, 180000);
-
-    it.concurrent("should return a successful response with relative max depth option for a valid crawl job with maxDepths equals to zero", async () => {
-      
-      const crawlResponse = await request(TEST_URL)
-        .post("/v0/crawl")
-        .set("Authorization", `Bearer ${process.env.TEST_API_KEY}`)
-        .set("Content-Type", "application/json")
-        .send({
-          url: "https://www.mendable.ai",
-          crawlerOptions: { maxDepth: 0 },
-        });
-      expect(crawlResponse.statusCode).toBe(200);
-
-      const response = await request(TEST_URL)
-        .get(`/v0/crawl/status/${crawlResponse.body.jobId}`)
-        .set("Authorization", `Bearer ${process.env.TEST_API_KEY}`);
-      expect(response.statusCode).toBe(200);
-      expect(response.body).toHaveProperty("status");
-      expect(["active", "waiting"]).toContain(response.body.status);
-      // wait for 60 seconds
-      let isCompleted = false;
-      while (!isCompleted) {
-        const statusCheckResponse = await request(TEST_URL)
-          .get(`/v0/crawl/status/${crawlResponse.body.jobId}`)
-          .set("Authorization", `Bearer ${process.env.TEST_API_KEY}`);
-        expect(statusCheckResponse.statusCode).toBe(200);
-        isCompleted = statusCheckResponse.body.status === "completed";
-        if (!isCompleted) {
-          await new Promise((resolve) => setTimeout(resolve, 1000)); // Wait for 1 second before checking again
-        }
-      }
-      const completedResponse = await request(TEST_URL)
-        .get(`/v0/crawl/status/${crawlResponse.body.jobId}`)
-        .set("Authorization", `Bearer ${process.env.TEST_API_KEY}`);
-
-        const testurls = completedResponse.body.data.map(
-          (item: any) => item.metadata?.sourceURL
-        );
-        //console.log(testurls)
-
-      expect(completedResponse.statusCode).toBe(200);
-      expect(completedResponse.body).toHaveProperty("status");
-      expect(completedResponse.body.status).toBe("completed");
-      expect(completedResponse.body).toHaveProperty("data");
-      expect(completedResponse.body.data[0]).toHaveProperty("content");
-      expect(completedResponse.body.data[0]).toHaveProperty("markdown");
-      expect(completedResponse.body.data[0]).toHaveProperty("metadata");
-      const urls = completedResponse.body.data.map(
-        (item: any) => item.metadata?.sourceURL
-      );
-      expect(urls.length).toBeGreaterThanOrEqual(1);
-
-      // Check if all URLs have an absolute maximum depth of 3 after the base URL depth was 2 and the maxDepth was 1
-      urls.forEach((url: string) => {
-        const pathSplits = new URL(url).pathname.split('/');
-        const depth = pathSplits.length - (pathSplits[0].length === 0 && pathSplits[pathSplits.length - 1].length === 0 ? 1 : 0);
-        expect(depth).toBeLessThanOrEqual(1);
-      });
-    }, 180000);
-
-
-
-    
-
-    // it.concurrent("should return a successful response with a valid API key and valid limit option", async () => {
-    //   const crawlResponse = await request(TEST_URL)
-    //     .post("/v0/crawl")
-    //     .set("Authorization", `Bearer ${process.env.TEST_API_KEY}`)
-    //     .set("Content-Type", "application/json")
-    //     .send({
-    //       url: "https://mendable.ai",
-    //       crawlerOptions: { limit: 10 },
-    //     });
-      
-    //   const response = await request(TEST_URL)
-    //     .get(`/v0/crawl/status/${crawlResponse.body.jobId}`)
-    //     .set("Authorization", `Bearer ${process.env.TEST_API_KEY}`);
-    //   expect(response.statusCode).toBe(200);
-    //   expect(response.body).toHaveProperty("status");
-    //   expect(response.body.status).toBe("active");
-
-    //   let isCompleted = false;
-    //   while (!isCompleted) {
-    //     const statusCheckResponse = await request(TEST_URL)
-    //       .get(`/v0/crawl/status/${crawlResponse.body.jobId}`)
-    //       .set("Authorization", `Bearer ${process.env.TEST_API_KEY}`);
-    //     expect(statusCheckResponse.statusCode).toBe(200);
-    //     isCompleted = statusCheckResponse.body.status === "completed";
-    //     if (!isCompleted) {
-    //       await new Promise((resolve) => setTimeout(resolve, 1000)); // Wait for 1 second before checking again
-    //     }
-    //   }
-
-    //   const completedResponse = await request(TEST_URL)
-    //     .get(`/v0/crawl/status/${crawlResponse.body.jobId}`)
-    //     .set("Authorization", `Bearer ${process.env.TEST_API_KEY}`);
-
-    //   expect(completedResponse.statusCode).toBe(200);
-    //   expect(completedResponse.body).toHaveProperty("status");
-    //   expect(completedResponse.body.status).toBe("completed");
-    //   expect(completedResponse.body).toHaveProperty("data");
-    //   expect(completedResponse.body.data.length).toBe(10);
-    //   expect(completedResponse.body.data[0]).toHaveProperty("content");
-    //   expect(completedResponse.body.data[0]).toHaveProperty("markdown");
-    //   expect(completedResponse.body.data[0]).toHaveProperty("metadata");
-    //   expect(completedResponse.body.data[0].content).toContain("Mendable");
-    //   expect(completedResponse.body.data[0].content).not.toContain("main menu");
-    // }, 60000); // 60 seconds
-
-    // it.concurrent("should return a successful response for a valid crawl job with includeHtml set to true option", async () => {
-    //   const crawlResponse = await request(TEST_URL)
-    //     .post("/v0/crawl")
-    //     .set("Authorization", `Bearer ${process.env.TEST_API_KEY}`)
-    //     .set("Content-Type", "application/json")
-    //     .send({
-    //       url: "https://roastmywebsite.ai",
-    //       pageOptions: { includeHtml: true },
-    //     });
-    //   expect(crawlResponse.statusCode).toBe(200);
-
-    //   const response = await request(TEST_URL)
-    //     .get(`/v0/crawl/status/${crawlResponse.body.jobId}`)
-    //     .set("Authorization", `Bearer ${process.env.TEST_API_KEY}`);
-    //   expect(response.statusCode).toBe(200);
-    //   expect(response.body).toHaveProperty("status");
-    //   expect(["active", "waiting"]).toContain(response.body.status);
-
-    //   let isCompleted = false;
-    //   while (!isCompleted) {
-    //     const statusCheckResponse = await request(TEST_URL)
-    //       .get(`/v0/crawl/status/${crawlResponse.body.jobId}`)
-    //       .set("Authorization", `Bearer ${process.env.TEST_API_KEY}`);
-    //     expect(statusCheckResponse.statusCode).toBe(200);
-    //     isCompleted = statusCheckResponse.body.status === "completed";
-    //     if (!isCompleted) {
-    //       await new Promise((resolve) => setTimeout(resolve, 1000)); // Wait for 1 second before checking again
-    //     }
-    //   }
-
-    //   const completedResponse = await request(TEST_URL)
-    //     .get(`/v0/crawl/status/${crawlResponse.body.jobId}`)
-    //     .set("Authorization", `Bearer ${process.env.TEST_API_KEY}`);
-
-    //   expect(completedResponse.statusCode).toBe(200);
-    //   expect(completedResponse.body).toHaveProperty("status");
-    //   expect(completedResponse.body.status).toBe("completed");
-    //   expect(completedResponse.body).toHaveProperty("data");
-    //   expect(completedResponse.body.data[0]).toHaveProperty("content");
-    //   expect(completedResponse.body.data[0]).toHaveProperty("markdown");
-    //   expect(completedResponse.body.data[0]).toHaveProperty("metadata");
-    //   expect(completedResponse.body.data[0].metadata.pageStatusCode).toBe(200);
-    //   expect(completedResponse.body.data[0].metadata.pageError).toBeUndefined();
-
-    //   // 120 seconds  
-    //   expect(completedResponse.body.data[0]).toHaveProperty("html");
-    //   expect(completedResponse.body.data[0]).toHaveProperty("metadata");
-    //   expect(completedResponse.body.data[0].content).toContain("_Roast_");
-    //   expect(completedResponse.body.data[0].markdown).toContain("_Roast_");
-    //   expect(completedResponse.body.data[0].html).toContain("<h1");
-
-    //   expect(completedResponse.body.data[0].metadata.pageStatusCode).toBe(200);
-    //   expect(completedResponse.body.data[0].metadata.pageError).toBeUndefined();
-    // }, 180000);
-
-=======
->>>>>>> 8db8997d
   });
 
   describe("POST /v0/crawlWebsitePreview", () => {
