--- conflicted
+++ resolved
@@ -33,22 +33,6 @@
     default: 20,
     free: 5,
     starter: 20,
-<<<<<<< HEAD
-    standard: 100,
-    standardOld: 40,
-    scale: 500,
-    hobby: 10,
-    standardNew: 100,
-    standardnew: 100,
-    growth: 1000,
-    growthdouble: 1000,
-  },
-  search: {
-    default: 20,
-    free: 5,
-    starter: 20,
-=======
->>>>>>> 8c8d0602
     standard: 40,
     standardOld: 40,
     scale: 500,
